version: "3"

services:

  runtime-setup:
    image: swift-nio:16.04-5.2
    build:
      args:
        ubuntu_version: "xenial"
        swift_version: "5.2"

  unit-tests:
    image: swift-nio:16.04-5.2

  integration-tests:
    image: swift-nio:16.04-5.2

  test:
    image: swift-nio:16.04-5.2
    environment:
      - MAX_ALLOCS_ALLOWED_1000_reqs_1_conn=30540
      - MAX_ALLOCS_ALLOWED_1_reqs_1000_conn=486050
      - MAX_ALLOCS_ALLOWED_ping_pong_1000_reqs_1_conn=4440
      - MAX_ALLOCS_ALLOWED_bytebuffer_lots_of_rw=2100
      - MAX_ALLOCS_ALLOWED_future_lots_of_callbacks=75010
      - MAX_ALLOCS_ALLOWED_creating_10000_headers=100 # 5.2 improvement 10000
      - MAX_ALLOCS_ALLOWED_scheduling_10000_executions=20150
      - MAX_ALLOCS_ALLOWED_modifying_1000_circular_buffer_elements=50
      - MAX_ALLOCS_ALLOWED_encode_1000_ws_frames_holding_buffer=1010
      - MAX_ALLOCS_ALLOWED_encode_1000_ws_frames_holding_buffer_with_space=1010
      - MAX_ALLOCS_ALLOWED_encode_1000_ws_frames_new_buffer=4010
      - MAX_ALLOCS_ALLOWED_encode_1000_ws_frames_new_buffer_with_space=4010
      - MAX_ALLOCS_ALLOWED_decode_1000_ws_frames=1000
      - MAX_ALLOCS_ALLOWED_modifying_byte_buffer_view=2010 # 5.2 improvement 4000
      - MAX_ALLOCS_ALLOWED_schedule_10000_tasks=90050
      - MAX_ALLOCS_ALLOWED_read_10000_chunks_from_file=210050
      - MAX_ALLOCS_ALLOWED_udp_1000_reqs_1_conn=16250
      - MAX_ALLOCS_ALLOWED_udp_1_reqs_1000_conn=226050
      - MAX_ALLOCS_ALLOWED_1000_tcpbootstraps=4100
<<<<<<< HEAD
      - MAX_ALLOCS_ALLOWED_1000_tcpconnections=227000
=======
      - MAX_ALLOCS_ALLOWED_1000_tcpconnections=196800
>>>>>>> c03dd9c5
      - MAX_ALLOCS_ALLOWED_1000_udpbootstraps=4000
      - MAX_ALLOCS_ALLOWED_1000_udpconnections=115050
      - MAX_ALLOCS_ALLOWED_1000_udp_reqs=16050
      - SANITIZER_ARG=--sanitize=thread
      - INTEGRATION_TESTS_ARG=-f tests_0[013-9]

  performance-test:
    image: swift-nio:16.04-5.2

  shell:
    image: swift-nio:16.04-5.2

  echo:
    image: swift-nio:16.04-5.2

  http:
    image: swift-nio:16.04-5.2<|MERGE_RESOLUTION|>--- conflicted
+++ resolved
@@ -37,11 +37,7 @@
       - MAX_ALLOCS_ALLOWED_udp_1000_reqs_1_conn=16250
       - MAX_ALLOCS_ALLOWED_udp_1_reqs_1000_conn=226050
       - MAX_ALLOCS_ALLOWED_1000_tcpbootstraps=4100
-<<<<<<< HEAD
-      - MAX_ALLOCS_ALLOWED_1000_tcpconnections=227000
-=======
       - MAX_ALLOCS_ALLOWED_1000_tcpconnections=196800
->>>>>>> c03dd9c5
       - MAX_ALLOCS_ALLOWED_1000_udpbootstraps=4000
       - MAX_ALLOCS_ALLOWED_1000_udpconnections=115050
       - MAX_ALLOCS_ALLOWED_1000_udp_reqs=16050
